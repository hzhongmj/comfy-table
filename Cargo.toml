--- conflicted
+++ resolved
@@ -53,15 +53,11 @@
 integration_test = []
 
 [dependencies]
-<<<<<<< HEAD
 unicode-segmentation = { version = "1" }
 unicode-width = { version = "0.2" }
 
 # Optional dependencies
-ansi-str = { version = "0.8", optional = true }
-=======
 ansi-str = { version = "0.9", optional = true }
->>>>>>> e4a60594
 console = { version = "0.15", optional = true }
 
 [dev-dependencies]
@@ -69,11 +65,7 @@
 pretty_assertions = "1"
 proptest = "1"
 rand = "0.9"
-<<<<<<< HEAD
 rstest = "0.24"
-=======
-rstest = "0.18"
->>>>>>> e4a60594
 
 # We don't need any of the default features for crossterm.
 # However, the windows build needs the windows feature enabled.
